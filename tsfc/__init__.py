<<<<<<< HEAD
#from tsfc.driver import compile_form, compile_expression_at_points  # noqa: F401
from tsfc.driver import compile_form, compile_expression_dual_evaluation #noqa F401
=======
from tsfc.driver import compile_form, compile_expression_dual_evaluation  # noqa: F401
>>>>>>> f14bb4f3
from tsfc.parameters import default_parameters  # noqa: F401

try:
    from firedrake_citations import Citations
    Citations().add("Kirby2006", """
@Article{Kirby2006,
  author =       {Kirby, Robert C. and Logg, Anders},
  title =        {A Compiler for Variational Forms},
  journal =      {ACM Trans. Math. Softw.},
  year =         2006,
  volume =       32,
  number =       3,
  pages =        {417--444},
  month =        sep,
  numpages =     28,
  doi =          {10.1145/1163641.1163644},
  acmid =        1163644,
}""")
    del Citations
except ImportError:
    pass<|MERGE_RESOLUTION|>--- conflicted
+++ resolved
@@ -1,9 +1,4 @@
-<<<<<<< HEAD
-#from tsfc.driver import compile_form, compile_expression_at_points  # noqa: F401
-from tsfc.driver import compile_form, compile_expression_dual_evaluation #noqa F401
-=======
 from tsfc.driver import compile_form, compile_expression_dual_evaluation  # noqa: F401
->>>>>>> f14bb4f3
 from tsfc.parameters import default_parameters  # noqa: F401
 
 try:
