--- conflicted
+++ resolved
@@ -27,13 +27,8 @@
 
 class Kernel(object):
     __slots__ = ("ast", "integral_type", "oriented", "subdomain_id",
-<<<<<<< HEAD
                  "domain_number", "needs_cell_sizes", "tabulations",
-                 "coefficient_numbers", "external_data_numbers", "external_data_parts", "__weakref__")
-=======
-                 "domain_number", "needs_cell_sizes", "tabulations", "quadrature_rule",
-                 "coefficient_numbers", "name", "__weakref__")
->>>>>>> 231e3010
+                 "coefficient_numbers", "external_data_numbers", "external_data_parts", "name", "__weakref__")
     """A compiled Kernel object.
 
     :kwarg ast: The COFFEE ast for the kernel.
@@ -60,7 +55,8 @@
                  coefficient_numbers=(),
                  external_data_numbers=(), external_data_parts=(),
                  needs_cell_sizes=False,
-                 tabulations=None):
+                 tabulations=None,
+                 name=None):
         # Defaults
         self.ast = ast
         self.integral_type = integral_type
@@ -72,6 +68,7 @@
         self.external_data_parts = external_data_parts
         self.needs_cell_sizes = needs_cell_sizes
         self.tabulations = tabulations
+        self.name = name
         super(Kernel, self).__init__()
 
 
@@ -344,7 +341,6 @@
                                     qualifiers=["const"]))
         for name, shape in tabulations:
             args.append(coffee.Decl(self.scalar_type, coffee.Symbol(
-<<<<<<< HEAD
                 name, rank=shape), qualifiers=["const"]))
         index_cache = self.fem_config['index_cache']
         index_names = get_index_names(self.quadrature_indices, self.argument_multiindices, index_cache)
@@ -360,22 +356,13 @@
                       external_data_parts=external_data_parts,
                       oriented=oriented,
                       needs_cell_sizes=needs_cell_sizes,
-                      tabulations=tabulations)
+                      tabulations=tabulations,
+                      name=kernel_name)
 
     def construct_empty_kernel(self, kernel_name):
-=======
-                name_, rank=shape), qualifiers=["const"]))
-
-        self.kernel.quadrature_rule = quadrature_rule
-        self.kernel.name = name
-        self.kernel.ast = KernelBuilderBase.construct_kernel(self, name, args, body)
-        return self.kernel
-
-    def construct_empty_kernel(self, name):
->>>>>>> 231e3010
         """Return None, since Firedrake needs no empty kernels.
 
-        :arg name: function name
+        :arg kernel_name: function name
         :returns: None
         """
         return None
