--- conflicted
+++ resolved
@@ -116,11 +116,7 @@
 class ExpressionKernelBuilder(KernelBuilderBase):
     """Builds expression kernels for UFL interpolation in Firedrake."""
 
-<<<<<<< HEAD
-    def __init__(self, scalar_type=None):
-=======
     def __init__(self, scalar_type):
->>>>>>> e06552f8
         super(ExpressionKernelBuilder, self).__init__(scalar_type=scalar_type)
         self.oriented = False
         self.cell_sizes = False
