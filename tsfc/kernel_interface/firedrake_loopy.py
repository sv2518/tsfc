--- conflicted
+++ resolved
@@ -27,18 +27,10 @@
     return partial(KernelBuilder, *args, **kwargs)
 
 
-<<<<<<< HEAD
-class Kernel(object):
-    __slots__ = ("ast", "integral_type", "oriented", "subdomain_id",
+class Kernel:
+    __slots__ = ("ast", "arguments", "integral_type", "oriented", "subdomain_id",
                  "domain_number", "needs_cell_sizes", "tabulations",
                  "coefficient_numbers", "external_data_numbers", "external_data_parts", "flop_count", "name", "__weakref__")
-=======
-class Kernel:
-    __slots__ = ("ast", "arguments", "integral_type", "oriented", "subdomain_id",
-                 "domain_number", "needs_cell_sizes", "tabulations", "quadrature_rule",
-                 "coefficient_numbers", "name", "flop_count",
-                 "__weakref__")
->>>>>>> 4cdf8f41
     """A compiled Kernel object.
 
     :kwarg ast: The loopy kernel object.
@@ -62,13 +54,8 @@
     :kwarg name: The name of this kernel.
     :kwarg flop_count: Estimated total flops for this kernel.
     """
-<<<<<<< HEAD
-    def __init__(self, ast=None, integral_type=None, oriented=False,
+    def __init__(self, ast=None, arguments=None, integral_type=None, oriented=False,
                  subdomain_id=None, domain_number=None,
-=======
-    def __init__(self, ast=None, arguments=None, integral_type=None, oriented=False,
-                 subdomain_id=None, domain_number=None, quadrature_rule=None,
->>>>>>> 4cdf8f41
                  coefficient_numbers=(),
                  external_data_numbers=(), external_data_parts=(),
                  needs_cell_sizes=False,
@@ -88,11 +75,7 @@
         self.needs_cell_sizes = needs_cell_sizes
         self.tabulations = tabulations
         self.flop_count = flop_count
-<<<<<<< HEAD
         self.name = name
-        super(Kernel, self).__init__()
-=======
->>>>>>> 4cdf8f41
 
 
 class KernelBuilderBase(_KernelBuilderBase):
@@ -147,13 +130,8 @@
             # topological_dimension is 0 and the concept of "cell size"
             # is not useful for a vertex.
             f = Coefficient(FunctionSpace(domain, FiniteElement("P", domain.ufl_cell(), 1)))
-<<<<<<< HEAD
             funarg, expression = prepare_coefficient(f.ufl_element(), "cell_sizes", self.scalar_type, interior_facet=self.interior_facet)
-            self.cell_sizes_arg = funarg
-=======
-            funarg, expression = prepare_coefficient(f, "cell_sizes", self.scalar_type, interior_facet=self.interior_facet)
             self.cell_sizes_arg = kernel_args.CellSizesKernelArg(funarg)
->>>>>>> 4cdf8f41
             self._cell_sizes = expression
 
     def create_element(self, element, **kwargs):
@@ -238,13 +216,9 @@
     def __init__(self, integral_data_info, scalar_type, fem_scalar_type,
                  dont_split=(), function_replace_map={}, diagonal=False):
         """Initialise a kernel builder."""
-<<<<<<< HEAD
         integral_type = integral_data_info.integral_type
         KernelBuilderBase.__init__(self, scalar_type, integral_type.startswith("interior_facet"))
         self.fem_scalar_type = fem_scalar_type
-=======
-        super().__init__(scalar_type, integral_type.startswith("interior_facet"))
->>>>>>> 4cdf8f41
 
         self.diagonal = diagonal
         self.coordinates_arg = None
@@ -283,7 +257,6 @@
             GEM expression representing the return variable,
             GEM argument multiindices.
         """
-<<<<<<< HEAD
         argument_multiindices = tuple(create_element(arg.ufl_element()).get_indices()
                                       for arg in arguments)
         if self.diagonal:
@@ -292,21 +265,14 @@
             # the trial space as well.
             a, _ = argument_multiindices
             argument_multiindices = (a, a)
-        local_tensor, return_variables = prepare_arguments(arguments,
-                                                           argument_multiindices,
-                                                           self.scalar_type,
-                                                           interior_facet=self.interior_facet,
-                                                           diagonal=self.diagonal)
-        self.local_tensor = local_tensor
+        funarg, return_variables = prepare_arguments(arguments,
+                                                     argument_multiindices,
+                                                     self.scalar_type,
+                                                     interior_facet=self.interior_facet,
+                                                     diagonal=self.diagonal)
+        self.output_arg = kernel_args.OutputKernelArg(funarg)
         self.return_variables = return_variables
         self.argument_multiindices = argument_multiindices
-=======
-        funarg, expressions = prepare_arguments(
-            arguments, multiindices, self.scalar_type, interior_facet=self.interior_facet,
-            diagonal=self.diagonal)
-        self.output_arg = kernel_args.OutputKernelArg(funarg)
-        return expressions
->>>>>>> 4cdf8f41
 
     def set_coordinates(self, domain):
         """Prepare the coordinate field.
@@ -331,7 +297,6 @@
                     coeffs.append(c)
                     self.coefficient_split[c] = [c]
                 else:
-<<<<<<< HEAD
                     split = [Coefficient(FunctionSpace(c.ufl_domain(), element))
                              for element in c.ufl_element().sub_elements()]
                     coeffs.extend(split)
@@ -339,7 +304,8 @@
             else:
                 coeffs.append(c)
         for i, c in enumerate(coeffs):
-            self.coefficient_args.append(self._coefficient(c, "w_%d" % i))
+            coeff_loopy_arg = self._coefficient(c, f"w_{i}")
+            self.coefficient_args.append(kernel_args.CoefficientKernelArg(coeff_loopy_arg))
 
     def set_external_data(self, elements):
         """Prepare external data structures.
@@ -366,22 +332,10 @@
         expressions = []
         for i, element in enumerate(_elements):
             funarg, expression = prepare_coefficient(element, "e_%d" % i, self.scalar_type, interior_facet=self.interior_facet)
-            self.external_data_args.append(funarg)
+            self.external_data_args.append(kernel_args.ExternalDataKernelArg(funarg))
             expressions.append(expression)
             self.external_data_reverse_map[expression.children[0].children[0]] = (i, _reverse_map[i][0], _reverse_map[i][1])
         return tuple(expressions)
-=======
-                    coefficients.append(coefficient)
-                # This is which coefficient in the original form the
-                # current coefficient is.
-                # Consider f*v*dx + g*v*ds, the full form contains two
-                # coefficients, but each integral only requires one.
-                coefficient_numbers.append(form_data.original_coefficient_positions[i])
-        for i, coefficient in enumerate(coefficients):
-            coeff_loopy_arg = self._coefficient(coefficient, f"w_{i}")
-            self.coefficient_args.append(kernel_args.CoefficientKernelArg(coeff_loopy_arg))
-        self.kernel.coefficient_numbers = tuple(coefficient_numbers)
->>>>>>> 4cdf8f41
 
     def register_requirements(self, ir):
         """Inspect what is referenced by the IR that needs to be
@@ -400,14 +354,13 @@
         :kwarg external_data_parts: see :class:`Kernel.`
         :returns: :class:`Kernel` object
         """
-<<<<<<< HEAD
         impero_c, oriented, needs_cell_sizes, tabulations = self.compile_gem(ctx)
         if impero_c is None:
             return self.construct_empty_kernel(name)
         info = self.integral_data_info
-        args = [self.local_tensor, self.coordinates_arg]
+        args = [self.output_arg, self.coordinates_arg]
         if oriented:
-            args.append(self.cell_orientations_loopy_arg)
+            args.append(self.cell_orientations_arg)
         if needs_cell_sizes:
             args.append(self.cell_sizes_arg)
         args.extend(self.coefficient_args)
@@ -418,15 +371,20 @@
         args.extend([self.external_data_args[i] for i in sorted(ii)])
         print("ii::", sorted(ii))
         if info.integral_type in ["exterior_facet", "exterior_facet_vert"]:
-            args.append(lp.GlobalArg("facet", dtype=numpy.uint32, shape=(1,)))
+            ext_loopy_arg = lp.GlobalArg("facet", numpy.uint32, shape=(1,))
+            args.append(kernel_args.ExteriorFacetKernelArg(ext_loopy_arg))
         elif info.integral_type in ["interior_facet", "interior_facet_vert"]:
-            args.append(lp.GlobalArg("facet", dtype=numpy.uint32, shape=(2,)))
+            int_loopy_arg = lp.GlobalArg("facet", numpy.uint32, shape=(2,))
+            args.append(kernel_args.InteriorFacetKernelArg(int_loopy_arg))
         for name_, shape in tabulations:
-            args.append(lp.GlobalArg(name_, dtype=self.scalar_type, shape=shape))
+            tab_loopy_arg = lp.GlobalArg(name_, dtype=self.scalar_type, shape=shape)
+            args.append(kernel_args.TabulationKernelArg(tab_loopy_arg))
         index_names = get_index_names(ctx['quadrature_indices'], self.argument_multiindices, ctx['index_cache'])
-        ast = generate_loopy(impero_c, args, self.scalar_type, name, index_names)
+        ast = generate_loopy(impero_c, [arg.loopy_arg for arg in args],
+                             self.scalar_type, name, index_names)
         flop_count = count_flops(impero_c)  # Estimated total flops for this kernel.
         return Kernel(ast=ast,
+                      arguments=tuple(args)
                       integral_type=info.integral_type,
                       subdomain_id=info.subdomain_id,
                       domain_number=info.domain_number,
@@ -438,31 +396,6 @@
                       tabulations=tabulations,
                       flop_count=flop_count,
                       name=name)
-=======
-        args = [self.output_arg, self.coordinates_arg]
-        if self.kernel.oriented:
-            args.append(self.cell_orientations_arg)
-        if self.kernel.needs_cell_sizes:
-            args.append(self.cell_sizes_arg)
-        args.extend(self.coefficient_args)
-        if self.kernel.integral_type in ["exterior_facet", "exterior_facet_vert"]:
-            ext_loopy_arg = lp.GlobalArg("facet", numpy.uint32, shape=(1,))
-            args.append(kernel_args.ExteriorFacetKernelArg(ext_loopy_arg))
-        elif self.kernel.integral_type in ["interior_facet", "interior_facet_vert"]:
-            int_loopy_arg = lp.GlobalArg("facet", numpy.uint32, shape=(2,))
-            args.append(kernel_args.InteriorFacetKernelArg(int_loopy_arg))
-        for name_, shape in self.kernel.tabulations:
-            tab_loopy_arg = lp.GlobalArg(name_, dtype=self.scalar_type, shape=shape)
-            args.append(kernel_args.TabulationKernelArg(tab_loopy_arg))
-
-        self.kernel.ast = generate_loopy(impero_c, [arg.loopy_arg for arg in args],
-                                         self.scalar_type, name, index_names)
-        self.kernel.arguments = tuple(args)
-        self.kernel.name = name
-        self.kernel.quadrature_rule = quadrature_rule
-        self.kernel.flop_count = count_flops(impero_c)
-        return self.kernel
->>>>>>> 4cdf8f41
 
     def construct_empty_kernel(self, name):
         """Return None, since Firedrake needs no empty kernels.
