"""Functions to translate UFL finite element objects and reference
geometric quantities into GEM expressions."""

import collections
import itertools
from functools import singledispatch

import numpy

import ufl
from ufl.corealg.map_dag import map_expr_dag, map_expr_dags
from ufl.corealg.multifunction import MultiFunction
from ufl.classes import (Argument, CellCoordinate, CellEdgeVectors,
                         CellFacetJacobian, CellOrientation,
                         CellOrigin, CellVertices, CellVolume,
<<<<<<< HEAD
                         Coefficient, Subspace,
                         FacetArea, FacetCoordinate,
                         GeometricQuantity, Jacobian,
=======
                         Coefficient, FacetArea, FacetCoordinate,
                         GeometricQuantity, Jacobian, JacobianDeterminant,
>>>>>>> dcf921e2
                         NegativeRestricted, QuadratureWeight,
                         PositiveRestricted, ReferenceCellVolume,
                         ReferenceCellEdgeVectors,
                         ReferenceFacetVolume, ReferenceNormal,
                         SpatialCoordinate,
                         ListTensor)
from ufl.algorithms.analysis import extract_type
from ufl.algorithms.expand_indices import purge_list_tensors

from FIAT.reference_element import make_affine_mapping
from FIAT.reference_element import UFCSimplex

import gem
from gem.node import traversal
from gem.optimise import ffc_rounding
from gem.unconcatenate import unconcatenate
from gem.utils import cached_property

from finat.physically_mapped import PhysicalGeometry, NeedsCoordinateMappingElement
from finat.point_set import PointSet, PointSingleton
from finat.quadrature import make_quadrature

from tsfc import ufl2gem
from tsfc.finatinterface import as_fiat_cell, create_element
from tsfc.kernel_interface import ProxyKernelInterface
from tsfc.modified_terminals import (analyse_modified_terminal,
                                     construct_modified_terminal)
from tsfc.parameters import is_complex
from tsfc.ufl_utils import (ModifiedTerminalMixin, PickRestriction,
                            entity_avg, one_times, simplify_abs,
                            preprocess_expression)


class ContextBase(ProxyKernelInterface):
    """Common UFL -> GEM translation context."""

    keywords = ('ufl_cell',
                'fiat_cell',
                'integral_type',
                'integration_dim',
                'entity_ids',
                'argument_multiindices',
                'facetarea',
                'index_cache',
                'scalar_type')

    def __init__(self, interface, **kwargs):
        ProxyKernelInterface.__init__(self, interface)

        invalid_keywords = set(kwargs.keys()) - set(self.keywords)
        if invalid_keywords:
            raise ValueError("unexpected keyword argument '{0}'".format(invalid_keywords.pop()))
        self.__dict__.update(kwargs)

    @cached_property
    def fiat_cell(self):
        return as_fiat_cell(self.ufl_cell)

    @cached_property
    def integration_dim(self):
        return self.fiat_cell.get_dimension()

    entity_ids = [0]

    @cached_property
    def epsilon(self):
        return numpy.finfo(self.scalar_type).resolution

    @cached_property
    def complex_mode(self):
        return is_complex(self.scalar_type)

    def entity_selector(self, callback, restriction):
        """Selects code for the correct entity at run-time.  Callback
        generates code for a specified entity.

        This function passes ``callback`` the entity number.

        :arg callback: A function to be called with an entity number
                       that generates code for that entity.
        :arg restriction: Restriction of the modified terminal, used
                          for entity selection.
        """
        if len(self.entity_ids) == 1:
            return callback(self.entity_ids[0])
        else:
            f = self.entity_number(restriction)
            return gem.select_expression(list(map(callback, self.entity_ids)), f)

    argument_multiindices = ()

    @cached_property
    def index_cache(self):
        return {}

    @cached_property
    def translator(self):
        # NOTE: reference cycle!
        return Translator(self)


class CoordinateMapping(PhysicalGeometry):
    """Callback class that provides physical geometry to FInAT elements.

    Required for elements whose basis transformation requires physical
    geometry such as Argyris and Hermite.

    :arg mt: The modified terminal whose element will be tabulated.
    :arg interface: The interface carrying information (generally a
        :class:`PointSetContext`).
    """
    def __init__(self, mt, interface):
        super().__init__()
        self.mt = mt
        self.interface = interface

    @property
    def config(self):
        config = {name: getattr(self.interface, name)
                  for name in ["ufl_cell", "index_cache", "scalar_type"]}
        config["interface"] = self.interface
        return config

    def cell_size(self):
        return self.interface.cell_size(self.mt.restriction)

    def jacobian_at(self, point):
        ps = PointSingleton(point)
        expr = Jacobian(self.mt.terminal.ufl_domain())
        assert ps.expression.shape == (expr.ufl_domain().topological_dimension(), )
        if self.mt.restriction == '+':
            expr = PositiveRestricted(expr)
        elif self.mt.restriction == '-':
            expr = NegativeRestricted(expr)
        config = {"point_set": PointSingleton(point)}
        config.update(self.config)
        context = PointSetContext(**config)
        expr = preprocess_expression(expr, complex_mode=context.complex_mode)
        return map_expr_dag(context.translator, expr)

    def detJ_at(self, point):
        expr = JacobianDeterminant(self.mt.terminal.ufl_domain())
        if self.mt.restriction == '+':
            expr = PositiveRestricted(expr)
        elif self.mt.restriction == '-':
            expr = NegativeRestricted(expr)
        expr = preprocess_expression(expr)

        config = {"point_set": PointSingleton(point)}
        config.update(self.config)
        context = PointSetContext(**config)
        return map_expr_dag(context.translator, expr)

    def reference_normals(self):
        if not (isinstance(self.interface.fiat_cell, UFCSimplex) and
                self.interface.fiat_cell.get_spatial_dimension() == 2):
            raise NotImplementedError("Only works for triangles for now")
        return gem.Literal(numpy.asarray([self.interface.fiat_cell.compute_normal(i) for i in range(3)]))

    def reference_edge_tangents(self):
        return gem.Literal(numpy.asarray([self.interface.fiat_cell.compute_edge_tangent(i) for i in range(3)]))

    def physical_tangents(self):
        if not (isinstance(self.interface.fiat_cell, UFCSimplex) and
                self.interface.fiat_cell.get_spatial_dimension() == 2):
            raise NotImplementedError("Only works for triangles for now")

        rts = [self.interface.fiat_cell.compute_tangents(1, f)[0] for f in range(3)]
        jac = self.jacobian_at([1/3, 1/3])

        els = self.physical_edge_lengths()

        return gem.ListTensor([[(jac[0, 0]*rts[i][0] + jac[0, 1]*rts[i][1]) / els[i],
                                (jac[1, 0]*rts[i][0] + jac[1, 1]*rts[i][1]) / els[i]]
                               for i in range(3)])

    def physical_normals(self):
        pts = self.physical_tangents()
        return gem.ListTensor([[pts[i, 1], -1*pts[i, 0]] for i in range(3)])

    def physical_edge_lengths(self):
        expr = ufl.classes.CellEdgeVectors(self.mt.terminal.ufl_domain())
        if self.mt.restriction == '+':
            expr = PositiveRestricted(expr)
        elif self.mt.restriction == '-':
            expr = NegativeRestricted(expr)

        expr = ufl.as_vector([ufl.sqrt(ufl.dot(expr[i, :], expr[i, :])) for i in range(3)])
        config = {"point_set": PointSingleton([1/3, 1/3])}
        config.update(self.config)
        context = PointSetContext(**config)
        expr = preprocess_expression(expr, complex_mode=context.complex_mode)
        return map_expr_dag(context.translator, expr)

    def physical_points(self, point_set, entity=None):
        """Converts point_set from reference to physical space"""
        expr = SpatialCoordinate(self.mt.terminal.ufl_domain())
        point_shape, = point_set.expression.shape
        if entity is not None:
            e, _ = entity
            assert point_shape == e
        else:
            assert point_shape == expr.ufl_domain().topological_dimension()
        if self.mt.restriction == '+':
            expr = PositiveRestricted(expr)
        elif self.mt.restriction == '-':
            expr = NegativeRestricted(expr)
        expr = preprocess_expression(expr)
        config = {"point_set": point_set}
        config.update(self.config)
        if entity is not None:
            config.update({name: getattr(self.interface, name)
                           for name in ["integration_dim", "entity_ids"]})
        context = PointSetContext(**config)
        mapped = map_expr_dag(context.translator, expr)
        indices = tuple(gem.Index() for _ in mapped.shape)
        return gem.ComponentTensor(gem.Indexed(mapped, indices), point_set.indices + indices)

    def physical_vertices(self):
        vs = PointSet(self.interface.fiat_cell.vertices)
        return self.physical_points(vs)


def needs_coordinate_mapping(element):
    """Does this UFL element require a CoordinateMapping for translation?"""
    if element.family() == 'Real':
        return False
    else:
        return isinstance(create_element(element), NeedsCoordinateMappingElement)


class PointSetContext(ContextBase):
    """Context for compile-time known evaluation points."""

    keywords = ContextBase.keywords + (
        'quadrature_degree',
        'quadrature_rule',
        'point_set',
        'weight_expr',
    )

    @cached_property
    def quadrature_rule(self):
        integration_cell = self.fiat_cell.construct_subelement(self.integration_dim)
        return make_quadrature(integration_cell, self.quadrature_degree)

    @cached_property
    def point_set(self):
        return self.quadrature_rule.point_set

    @cached_property
    def point_indices(self):
        return self.point_set.indices

    @cached_property
    def point_expr(self):
        return self.point_set.expression

    @cached_property
    def weight_expr(self):
        return self.quadrature_rule.weight_expression

    def basis_evaluation(self, finat_element, mt, entity_id):
        return finat_element.basis_evaluation(mt.local_derivatives,
                                              self.point_set,
                                              (self.integration_dim, entity_id),
                                              coordinate_mapping=CoordinateMapping(mt, self))


class GemPointContext(ContextBase):
    """Context for evaluation at arbitrary reference points."""

    keywords = ContextBase.keywords + (
        'point_indices',
        'point_expr',
        'weight_expr',
    )

    def basis_evaluation(self, finat_element, mt, entity_id):
        return finat_element.point_evaluation(mt.local_derivatives,
                                              self.point_expr,
                                              (self.integration_dim, entity_id))


class Translator(MultiFunction, ModifiedTerminalMixin, ufl2gem.Mixin):
    """Multifunction for translating UFL -> GEM.  Incorporates ufl2gem.Mixin, and
    dispatches on terminal type when reaching modified terminals."""

    def __init__(self, context):
        # MultiFunction.__init__ does not call further __init__
        # methods, but ufl2gem.Mixin must be initialised.
        # (ModifiedTerminalMixin requires no initialisation.)
        MultiFunction.__init__(self)
        ufl2gem.Mixin.__init__(self)

        # Need context during translation!
        self.context = context

    # We just use the provided quadrature rule to
    # perform the integration.
    # Can't put these in the ufl2gem mixin, since they (unlike
    # everything else) want access to the translation context.
    def cell_avg(self, o):
        if self.context.integral_type != "cell":
            # Need to create a cell-based quadrature rule and
            # translate the expression using that (c.f. CellVolume
            # below).
            raise NotImplementedError("CellAvg on non-cell integrals not yet implemented")
        integrand, = o.ufl_operands
        domain = o.ufl_domain()
        measure = ufl.Measure(self.context.integral_type, domain=domain)
        integrand, degree, argument_multiindices = entity_avg(integrand / CellVolume(domain), measure, self.context.argument_multiindices)

        config = {name: getattr(self.context, name)
                  for name in ["ufl_cell", "index_cache", "scalar_type"]}
        config.update(quadrature_degree=degree, interface=self.context,
                      argument_multiindices=argument_multiindices)
        expr, = compile_ufl(integrand, point_sum=True, **config)
        return expr

    def facet_avg(self, o):
        if self.context.integral_type == "cell":
            raise ValueError("Can't take FacetAvg in cell integral")
        integrand, = o.ufl_operands
        domain = o.ufl_domain()
        measure = ufl.Measure(self.context.integral_type, domain=domain)
        integrand, degree, argument_multiindices = entity_avg(integrand / FacetArea(domain), measure, self.context.argument_multiindices)

        config = {name: getattr(self.context, name)
                  for name in ["ufl_cell", "index_cache", "scalar_type",
                               "integration_dim", "entity_ids",
                               "integral_type"]}
        config.update(quadrature_degree=degree, interface=self.context,
                      argument_multiindices=argument_multiindices)
        expr, = compile_ufl(integrand, point_sum=True, **config)
        return expr

    def modified_terminal(self, o):
        """Overrides the modified terminal handler from
        :class:`ModifiedTerminalMixin`."""
        mt = analyse_modified_terminal(o)
        return translate(mt.terminal, mt, self.context)


@singledispatch
def translate(terminal, mt, ctx):
    """Translates modified terminals into GEM.

    :arg terminal: terminal, for dispatching
    :arg mt: analysed modified terminal
    :arg ctx: translator context
    :returns: GEM translation of the modified terminal
    """
    raise AssertionError("Cannot handle terminal type: %s" % type(terminal))


@translate.register(QuadratureWeight)
def translate_quadratureweight(terminal, mt, ctx):
    return ctx.weight_expr


@translate.register(GeometricQuantity)
def translate_geometricquantity(terminal, mt, ctx):
    raise NotImplementedError("Cannot handle geometric quantity type: %s" % type(terminal))


@translate.register(CellOrientation)
def translate_cell_orientation(terminal, mt, ctx):
    return ctx.cell_orientation(mt.restriction)


@translate.register(ReferenceCellVolume)
def translate_reference_cell_volume(terminal, mt, ctx):
    return gem.Literal(ctx.fiat_cell.volume())


@translate.register(ReferenceFacetVolume)
def translate_reference_facet_volume(terminal, mt, ctx):
    assert ctx.integral_type != "cell"
    # Sum of quadrature weights is entity volume
    return gem.optimise.aggressive_unroll(gem.index_sum(ctx.weight_expr,
                                                        ctx.point_indices))


@translate.register(CellFacetJacobian)
def translate_cell_facet_jacobian(terminal, mt, ctx):
    cell = ctx.fiat_cell
    facet_dim = ctx.integration_dim
    assert facet_dim != cell.get_dimension()

    def callback(entity_id):
        return gem.Literal(make_cell_facet_jacobian(cell, facet_dim, entity_id))
    return ctx.entity_selector(callback, mt.restriction)


def make_cell_facet_jacobian(cell, facet_dim, facet_i):
    facet_cell = cell.construct_subelement(facet_dim)
    xs = facet_cell.get_vertices()
    ys = cell.get_vertices_of_subcomplex(cell.get_topology()[facet_dim][facet_i])

    # Use first 'dim' points to make an affine mapping
    dim = cell.get_spatial_dimension()
    A, b = make_affine_mapping(xs[:dim], ys[:dim])

    for x, y in zip(xs[dim:], ys[dim:]):
        # The rest of the points are checked to make sure the
        # mapping really *is* affine.
        assert numpy.allclose(y, A.dot(x) + b)

    return A


@translate.register(ReferenceNormal)
def translate_reference_normal(terminal, mt, ctx):
    def callback(facet_i):
        n = ctx.fiat_cell.compute_reference_normal(ctx.integration_dim, facet_i)
        return gem.Literal(n)
    return ctx.entity_selector(callback, mt.restriction)


@translate.register(ReferenceCellEdgeVectors)
def translate_reference_cell_edge_vectors(terminal, mt, ctx):
    from FIAT.reference_element import TensorProductCell as fiat_TensorProductCell
    fiat_cell = ctx.fiat_cell
    if isinstance(fiat_cell, fiat_TensorProductCell):
        raise NotImplementedError("ReferenceCellEdgeVectors not implemented on TensorProductElements yet")

    nedges = len(fiat_cell.get_topology()[1])
    vecs = numpy.vstack(map(fiat_cell.compute_edge_tangent, range(nedges)))
    assert vecs.shape == terminal.ufl_shape
    return gem.Literal(vecs)


@translate.register(CellCoordinate)
def translate_cell_coordinate(terminal, mt, ctx):
    if ctx.integration_dim == ctx.fiat_cell.get_dimension():
        return ctx.point_expr

    # This destroys the structure of the quadrature points, but since
    # this code path is only used to implement CellCoordinate in facet
    # integrals, hopefully it does not matter much.
    ps = ctx.point_set
    point_shape = tuple(index.extent for index in ps.indices)

    def callback(entity_id):
        t = ctx.fiat_cell.get_entity_transform(ctx.integration_dim, entity_id)
        data = numpy.asarray(list(map(t, ps.points)))
        return gem.Literal(data.reshape(point_shape + data.shape[1:]))

    return gem.partial_indexed(ctx.entity_selector(callback, mt.restriction),
                               ps.indices)


@translate.register(FacetCoordinate)
def translate_facet_coordinate(terminal, mt, ctx):
    assert ctx.integration_dim != ctx.fiat_cell.get_dimension()
    return ctx.point_expr


@translate.register(SpatialCoordinate)
def translate_spatialcoordinate(terminal, mt, ctx):
    # Replace terminal with a Coefficient
    terminal = ctx.coordinate(terminal.ufl_domain())
    # Get back to reference space
    terminal = preprocess_expression(terminal, complex_mode=ctx.complex_mode)
    # Rebuild modified terminal
    expr = construct_modified_terminal(mt, terminal)
    # Translate replaced UFL snippet
    return ctx.translator(expr)


class CellVolumeKernelInterface(ProxyKernelInterface):
    # Since CellVolume is evaluated as a cell integral, we must ensure
    # that the right restriction is applied when it is used in an
    # interior facet integral.  This proxy diverts coefficient
    # translation to use a specified restriction.

    def __init__(self, wrapee, restriction):
        ProxyKernelInterface.__init__(self, wrapee)
        self.restriction = restriction

    def coefficient(self, ufl_coefficient, r):
        assert r is None
        return self._wrapee.coefficient(ufl_coefficient, self.restriction)


@translate.register(CellVolume)
def translate_cellvolume(terminal, mt, ctx):
    integrand, degree = one_times(ufl.dx(domain=terminal.ufl_domain()))
    interface = CellVolumeKernelInterface(ctx, mt.restriction)

    config = {name: getattr(ctx, name)
              for name in ["ufl_cell", "index_cache", "scalar_type"]}
    config.update(interface=interface, quadrature_degree=degree)
    expr, = compile_ufl(integrand, point_sum=True, **config)
    return expr


@translate.register(FacetArea)
def translate_facetarea(terminal, mt, ctx):
    assert ctx.integral_type != 'cell'
    domain = terminal.ufl_domain()
    integrand, degree = one_times(ufl.Measure(ctx.integral_type, domain=domain))

    config = {name: getattr(ctx, name)
              for name in ["ufl_cell", "integration_dim", "scalar_type",
                           "entity_ids", "index_cache"]}
    config.update(interface=ctx, quadrature_degree=degree)
    expr, = compile_ufl(integrand, point_sum=True, **config)
    return expr


@translate.register(CellOrigin)
def translate_cellorigin(terminal, mt, ctx):
    domain = terminal.ufl_domain()
    coords = SpatialCoordinate(domain)
    expression = construct_modified_terminal(mt, coords)
    point_set = PointSingleton((0.0,) * domain.topological_dimension())

    config = {name: getattr(ctx, name)
              for name in ["ufl_cell", "index_cache", "scalar_type"]}
    config.update(interface=ctx, point_set=point_set)
    context = PointSetContext(**config)
    return context.translator(expression)


@translate.register(CellVertices)
def translate_cell_vertices(terminal, mt, ctx):
    coords = SpatialCoordinate(terminal.ufl_domain())
    ufl_expr = construct_modified_terminal(mt, coords)
    ps = PointSet(numpy.array(ctx.fiat_cell.get_vertices()))

    config = {name: getattr(ctx, name)
              for name in ["ufl_cell", "index_cache", "scalar_type"]}
    config.update(interface=ctx, point_set=ps)
    context = PointSetContext(**config)
    expr = context.translator(ufl_expr)

    # Wrap up point (vertex) index
    c = gem.Index()
    return gem.ComponentTensor(gem.Indexed(expr, (c,)), ps.indices + (c,))


@translate.register(CellEdgeVectors)
def translate_cell_edge_vectors(terminal, mt, ctx):
    # WARNING: Assumes straight edges!
    coords = CellVertices(terminal.ufl_domain())
    ufl_expr = construct_modified_terminal(mt, coords)
    cell_vertices = ctx.translator(ufl_expr)

    e = gem.Index()
    c = gem.Index()
    expr = gem.ListTensor([
        gem.Sum(gem.Indexed(cell_vertices, (u, c)),
                gem.Product(gem.Literal(-1),
                            gem.Indexed(cell_vertices, (v, c))))
        for _, (u, v) in sorted(ctx.fiat_cell.get_topology()[1].items())
    ])
    return gem.ComponentTensor(gem.Indexed(expr, (e,)), (e, c))


def fiat_to_ufl(fiat_dict, order):
    # All derivative multiindices must be of the same dimension.
    dimension, = set(len(alpha) for alpha in fiat_dict.keys())

    # All derivative tables must have the same shape.
    shape, = set(table.shape for table in fiat_dict.values())
    sigma = tuple(gem.Index(extent=extent) for extent in shape)

    # Convert from FIAT to UFL format
    eye = numpy.eye(dimension, dtype=int)
    tensor = numpy.empty((dimension,) * order, dtype=object)
    for multiindex in numpy.ndindex(tensor.shape):
        alpha = tuple(eye[multiindex, :].sum(axis=0))
        tensor[multiindex] = gem.Indexed(fiat_dict[alpha], sigma)
    delta = tuple(gem.Index(extent=dimension) for _ in range(order))
    if order > 0:
        tensor = gem.Indexed(gem.ListTensor(tensor), delta)
    else:
        tensor = tensor[()]
    return gem.ComponentTensor(tensor, sigma + delta)


@translate.register(Argument)
def translate_argument(terminal, mt, ctx):
    argument_multiindex = ctx.argument_multiindices[terminal.number()]
    sigma = tuple(gem.Index(extent=d) for d in mt.expr.ufl_shape)
    element = ctx.create_element(terminal.ufl_element(), restriction=mt.restriction)

    def callback(entity_id):
        finat_dict = ctx.basis_evaluation(element, mt, entity_id)
        # Filter out irrelevant derivatives
        filtered_dict = {alpha: table
                         for alpha, table in finat_dict.items()
                         if sum(alpha) == mt.local_derivatives}

        # Change from FIAT to UFL arrangement
        square = fiat_to_ufl(filtered_dict, mt.local_derivatives)

        # A numerical hack that FFC used to apply on FIAT tables still
        # lives on after ditching FFC and switching to FInAT.
        return ffc_rounding(square, ctx.epsilon)
    table = ctx.entity_selector(callback, mt.restriction)

    if mt.filter:
        # split(topo_coeff) generates list tensors.
        # TODO: add more regorous checks here.
        fltr = mt.filter
        # Remove internal list tensors.
        def _remove_list_tensors(a):
            if isinstance(a, ListTensor):
                for i in range(a.ufl_shape[0]):
                    yield from _remove_list_tensors(a[i])
            else:
                yield purge_list_tensors(a)
        fltr = ListTensor(*tuple(_remove_list_tensors(fltr)))
        fltr = tuple(extract_type(fltr, Subspace))
        fltr = fltr[0]
        mat = ctx.subspace(fltr, mt.restriction)
        jj = tuple(gem.Index(extent=ix.extent) for ix in argument_multiindex)
        a = gem.IndexSum(gem.Product(gem.Indexed(mat, argument_multiindex + jj), gem.Indexed(table, jj + sigma)), jj)
    else:
        a = gem.Indexed(table, argument_multiindex + sigma)
    return gem.ComponentTensor(a, sigma)


@translate.register(Coefficient)
def translate_coefficient(terminal, mt, ctx):
    vec = ctx.coefficient(terminal, mt.restriction)

    if mt.filter:
        filter_mat = ctx.subspace(mt.filter, mt.restriction)

    if terminal.ufl_element().family() == 'Real':
        assert mt.local_derivatives == 0
        if mt.filter:
            return gem.Product(filter_mat, vec)
        else:
            return vec

    element = ctx.create_element(terminal.ufl_element(), restriction=mt.restriction)

    # Collect FInAT tabulation for all entities
    per_derivative = collections.defaultdict(list)
    for entity_id in ctx.entity_ids:
        finat_dict = ctx.basis_evaluation(element, mt, entity_id)
        for alpha, table in finat_dict.items():
            # Filter out irrelevant derivatives
            if sum(alpha) == mt.local_derivatives:
                # A numerical hack that FFC used to apply on FIAT
                # tables still lives on after ditching FFC and
                # switching to FInAT.
                table = ffc_rounding(table, ctx.epsilon)
                per_derivative[alpha].append(table)

    # Merge entity tabulations for each derivative
    if len(ctx.entity_ids) == 1:
        def take_singleton(xs):
            x, = xs  # asserts singleton
            return x
        per_derivative = {alpha: take_singleton(tables)
                          for alpha, tables in per_derivative.items()}
    else:
        f = ctx.entity_number(mt.restriction)
        per_derivative = {alpha: gem.select_expression(tables, f)
                          for alpha, tables in per_derivative.items()}

    # Coefficient evaluation
    ctx.index_cache.setdefault(terminal.ufl_element(), element.get_indices())
    beta = ctx.index_cache[terminal.ufl_element()]
    zeta = element.get_value_indices()
    vec_beta, = gem.optimise.remove_componenttensors([gem.Indexed(vec, beta)])
    if mt.filter:
        gamma = tuple(gem.Index(extent=ix.extent) for ix in beta)
        transform_mat_beta_gamma, = gem.optimise.remove_componenttensors([gem.Indexed(filter_mat, beta + gamma)])
    value_dict = {}
    for alpha, table in per_derivative.items():
        table_qi = gem.Indexed(table, beta + zeta)
        summands = []
        for var, expr in unconcatenate([(vec_beta, table_qi)], ctx.index_cache):
            indices = tuple(i for i in var.index_ordering() if i not in ctx.unsummed_coefficient_indices)
            if mt.filter:
                transformed_expr = gem.IndexSum(gem.Product(transform_mat_beta_gamma, gem.Indexed(gem.ComponentTensor(expr, beta), gamma)), gamma)
                value = gem.IndexSum(gem.Product(transformed_expr, var), indices)
            else:
                value = gem.IndexSum(gem.Product(expr, var), indices)
            summands.append(gem.optimise.contraction(value))
        optimised_value = gem.optimise.make_sum(summands)
        value_dict[alpha] = gem.ComponentTensor(optimised_value, zeta)

    # Change from FIAT to UFL arrangement
    result = fiat_to_ufl(value_dict, mt.local_derivatives)
    assert result.shape == mt.expr.ufl_shape
    assert set(result.free_indices) - ctx.unsummed_coefficient_indices <= set(ctx.point_indices)

    # Detect Jacobian of affine cells
    if not result.free_indices and all(numpy.count_nonzero(node.array) <= 2
                                       for node in traversal((result,))
                                       if isinstance(node, gem.Literal)):
        result = gem.optimise.aggressive_unroll(result)
    return result


def compile_ufl(expression, interior_facet=False, point_sum=False, **kwargs):
    context = PointSetContext(**kwargs)

    # Abs-simplification
    expression = simplify_abs(expression, context.complex_mode)
    if interior_facet:
        expressions = []
        for rs in itertools.product(("+", "-"), repeat=len(context.argument_multiindices)):
            expressions.append(map_expr_dag(PickRestriction(*rs), expression))
    else:
        expressions = [expression]

    # Translate UFL to GEM, lowering finite element specific nodes
    result = map_expr_dags(context.translator, expressions)
    if point_sum:
        result = [gem.index_sum(expr, context.point_indices) for expr in result]
    return result<|MERGE_RESOLUTION|>--- conflicted
+++ resolved
@@ -13,14 +13,9 @@
 from ufl.classes import (Argument, CellCoordinate, CellEdgeVectors,
                          CellFacetJacobian, CellOrientation,
                          CellOrigin, CellVertices, CellVolume,
-<<<<<<< HEAD
                          Coefficient, Subspace,
                          FacetArea, FacetCoordinate,
-                         GeometricQuantity, Jacobian,
-=======
-                         Coefficient, FacetArea, FacetCoordinate,
                          GeometricQuantity, Jacobian, JacobianDeterminant,
->>>>>>> dcf921e2
                          NegativeRestricted, QuadratureWeight,
                          PositiveRestricted, ReferenceCellVolume,
                          ReferenceCellEdgeVectors,
